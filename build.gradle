--- conflicted
+++ resolved
@@ -6,11 +6,7 @@
 }
 
 group 'io.github.ztoany.infra'
-<<<<<<< HEAD
-version '0.1.0'
-=======
-version '0.1.1-SNAPSHOT'
->>>>>>> c3a7a7ee
+version '0.1.1'
 
 java {
     toolchain {
