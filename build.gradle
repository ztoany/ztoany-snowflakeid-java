--- conflicted
+++ resolved
@@ -6,18 +6,13 @@
 }
 
 group 'io.github.ztoany.infra'
-<<<<<<< HEAD
-version '0.0.1'
-sourceCompatibility = '17'
-=======
-version '0.1.0-SNAPSHOT'
+version '0.1.0'
 
 java {
     toolchain {
         languageVersion = JavaLanguageVersion.of(21)
     }
 }
->>>>>>> 5024f627
 
 repositories {
     mavenCentral()
